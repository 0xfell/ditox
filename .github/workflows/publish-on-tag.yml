name: Publish on Tag

on:
  push:
    tags:
      - 'v*'
  workflow_dispatch:
    inputs:
      tag:
        description: Tag to publish (e.g., v1.0.2)
        required: true
        type: string

permissions:
  contents: read

jobs:
  preflight:
    runs-on: ubuntu-latest
    outputs:
      has_token: ${{ steps.chk.outputs.has_token }}
    steps:
      - name: Check secret availability
        id: chk
        shell: bash
        run: |
          if [ -n "${{ secrets.CARGO_REGISTRY_TOKEN }}" ]; then
            echo "has_token=true" >> "$GITHUB_OUTPUT"
          else
            echo "has_token=false" >> "$GITHUB_OUTPUT"
          fi

  publish:
    needs: preflight
    # Skip entirely for RC tags or when token is unavailable (e.g. forked contexts)
    if: ${{ !contains(github.ref_name, 'rc') && needs.preflight.outputs.has_token == 'true' }}
    runs-on: ubuntu-latest
    env:
      TAG: ${{ github.event.inputs.tag || github.ref_name }}
      CARGO_REGISTRY_TOKEN: ${{ secrets.CARGO_REGISTRY_TOKEN }}
    steps:
      - uses: actions/checkout@v4
        with:
          fetch-depth: 0
      - uses: dtolnay/rust-toolchain@stable
      - name: Validate crates.io token
        env:
          CARGO_REGISTRY_TOKEN: ${{ secrets.CARGO_REGISTRY_TOKEN }}
        run: |
          test -n "$CARGO_REGISTRY_TOKEN" || { echo "CARGO_REGISTRY_TOKEN missing"; exit 1; }

      - name: Derive version from tag
        id: ver
        run: |
          VER="${TAG#v}"
          echo "ver=$VER" >> "$GITHUB_OUTPUT"
          echo "Tag version: $VER"

      - name: Check crate versions match tag
        run: |
          set -euo pipefail
          VER='${{ steps.ver.outputs.ver }}'
          for f in crates/ditox-core/Cargo.toml crates/ditox-clipd/Cargo.toml crates/ditox-cli/Cargo.toml; do
            echo "Checking $f"
            grep -E "^version\s*=\s*\"$VER\"$" "$f" >/dev/null || { echo "Version in $f does not match $VER"; exit 2; }
          done

      - name: Ensure cli/clipd depend on versioned core
        run: |
<<<<<<< HEAD
          # Temporarily bypassing strict check due to CI grep differences; versions are already validated above.
          echo "Skipping secondary dependency version check"
=======
          set -euo pipefail
          VER='${{ steps.ver.outputs.ver }}'
          for f in crates/ditox-cli/Cargo.toml crates/ditox-clipd/Cargo.toml; do
            echo "Checking dependency in $f"
            grep -Eq '^[[:space:]]*ditox-core[[:space:]]*=[[:space:]]*\{[^}]*version[[:space:]]*=[[:space:]]*"'"$VER"'"' "$f" \
              || { echo "Expected ditox-core version=\"$VER\" in $f"; sed -n '1,160p' "$f"; exit 3; }
          done
>>>>>>> 8c5b7896

      - name: Function helpers
        shell: bash
        run: |
          cat > /tmp/helpers.sh <<'EOS'
          set -euo pipefail
          exists() {
            local crate="$1" ver="$2"
            # Check single-version endpoint with UA + retries to avoid 403
            curl -fsSL --retry 6 --retry-all-errors --retry-delay 2 \
              -H 'Accept: application/json' \
              -H 'User-Agent: ditox-ci (+https://github.com/0xfell/ditox)' \
              -o /dev/null "https://crates.io/api/v1/crates/${crate}/${ver}" >/dev/null 2>&1
          }
          wait_until_published() {
            local crate="$1" ver="$2" tries=40
            for i in $(seq 1 $tries); do
              if exists "$crate" "$ver"; then
                echo "Found $crate@$ver on crates.io"; return 0
              fi
              echo "Waiting for $crate@$ver to appear ($i/$tries)..."; sleep 5
            done
            echo "Timeout waiting for $crate@$ver"; return 1
          }
          EOS
          echo "helpers ready"

      - name: Publish ditox-core
        env:
          CARGO_REGISTRY_TOKEN: ${{ secrets.CARGO_REGISTRY_TOKEN }}
        run: |
          set -euo pipefail
          . /tmp/helpers.sh
          VER='${{ steps.ver.outputs.ver }}'
          # Try to publish; treat "already exists" as success to avoid flakiness
          set +e
          POUT=$(cargo publish -p ditox-core 2>&1)
          CODE=$?
          set -e
          if [ $CODE -ne 0 ] && ! grep -qiE "already (uploaded|exists)" <<<"$POUT"; then
            echo "$POUT"; exit $CODE
          fi
          # Skipping crates.io polling due to intermittent API 403 from runners.

      - name: Publish ditox-clipd
        env:
          CARGO_REGISTRY_TOKEN: ${{ secrets.CARGO_REGISTRY_TOKEN }}
        run: |
          set -euo pipefail
          . /tmp/helpers.sh
          VER='${{ steps.ver.outputs.ver }}'
          set +e
          POUT=$(cargo publish -p ditox-clipd 2>&1)
          CODE=$?
          set -e
          if [ $CODE -ne 0 ] && ! grep -qiE "already (uploaded|exists)" <<<"$POUT"; then
            echo "$POUT"; exit $CODE
          fi
          # Skipping crates.io polling due to intermittent API 403 from runners.

      - name: Publish ditox-cli
        env:
          CARGO_REGISTRY_TOKEN: ${{ secrets.CARGO_REGISTRY_TOKEN }}
        run: |
          set -euo pipefail
          . /tmp/helpers.sh
          VER='${{ steps.ver.outputs.ver }}'
          set +e
          POUT=$(cargo publish -p ditox-cli 2>&1)
          CODE=$?
          set -e
          if [ $CODE -ne 0 ] && ! grep -qiE "already (uploaded|exists)" <<<"$POUT"; then
            echo "$POUT"; exit $CODE
          fi<|MERGE_RESOLUTION|>--- conflicted
+++ resolved
@@ -67,10 +67,6 @@
 
       - name: Ensure cli/clipd depend on versioned core
         run: |
-<<<<<<< HEAD
-          # Temporarily bypassing strict check due to CI grep differences; versions are already validated above.
-          echo "Skipping secondary dependency version check"
-=======
           set -euo pipefail
           VER='${{ steps.ver.outputs.ver }}'
           for f in crates/ditox-cli/Cargo.toml crates/ditox-clipd/Cargo.toml; do
@@ -78,7 +74,6 @@
             grep -Eq '^[[:space:]]*ditox-core[[:space:]]*=[[:space:]]*\{[^}]*version[[:space:]]*=[[:space:]]*"'"$VER"'"' "$f" \
               || { echo "Expected ditox-core version=\"$VER\" in $f"; sed -n '1,160p' "$f"; exit 3; }
           done
->>>>>>> 8c5b7896
 
       - name: Function helpers
         shell: bash
