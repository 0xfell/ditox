--- conflicted
+++ resolved
@@ -70,17 +70,9 @@
           set -euo pipefail
           VER='${{ steps.ver.outputs.ver }}'
           for f in crates/ditox-cli/Cargo.toml crates/ditox-clipd/Cargo.toml; do
-<<<<<<< HEAD
-            echo "Checking ditox-core dependency in $f"
-            if ! grep -Eq 'ditox-core\s*=\s*\{[^}]*version\s*=\s*"'"$VER"'"' "$f"; then
-              echo "Expected ditox-core dependency to specify version \"$VER\" in $f"
-              exit 3
-            fi
-=======
             echo "Checking dependency in $f"
             grep -Eq '^[[:space:]]*ditox-core[[:space:]]*=[[:space:]]*\{[^}]*version[[:space:]]*=[[:space:]]*"'"$VER"'"' "$f" \
               || { echo "Expected ditox-core version=\"$VER\" in $f"; sed -n '1,160p' "$f"; exit 3; }
->>>>>>> 4dfc04b7
           done
 
       - name: Function helpers
